--- conflicted
+++ resolved
@@ -218,51 +218,6 @@
             }
             fn data_ready(&mut self) -> nb::Result<(), Error> {
                 let usart = unsafe { &(*$USARTX::ptr()) };
-                let isr = usart.isr.read();
-                Err(
-                    if isr.pe().bit_is_set() {
-                        usart.icr.write(|w| w.pecf().set_bit());
-                        nb::Error::Other(Error::Parity)
-                    } else if isr.fe().bit_is_set() {
-                        usart.icr.write(|w| w.fecf().set_bit());
-                        nb::Error::Other(Error::Framing)
-                    } else if isr.nf().bit_is_set() {
-                        usart.icr.write(|w| w.ncf().set_bit());
-                        nb::Error::Other(Error::Noise)
-                    } else if isr.ore().bit_is_set() {
-                        usart.icr.write(|w| w.orecf().set_bit());
-                        nb::Error::Other(Error::Overrun)
-                    } else if isr.rxne().bit_is_set() {
-                        return Ok(())
-                    } else {
-                        nb::Error::WouldBlock
-                    }
-                )
-            }
-        }
-
-        impl<Pin> Rx<$USARTX, Pin, DMA> {
-            pub fn disable_dma(self) -> Rx<$USARTX, Pin, NoDMA> {
-                // NOTE(unsafe) critical section prevents races
-                interrupt::free(|_| unsafe {
-                    let cr3 = &(*$USARTX::ptr()).cr3();
-                    cr3.modify(|_, w| w.dmar().clear_bit());
-                });
-
-                Rx {
-                    pin: self.pin,
-                    _usart: PhantomData,
-                    _dma: PhantomData,
-                }
-            }
-        }
-
-        impl<Pin> embedded_hal_old::serial::Read<u8> for Rx<$USARTX, Pin, NoDMA> {
-            type Error = Error;
-
-            fn read(&mut self) -> nb::Result<u8, Error> {
-                let usart = unsafe { &(*$USARTX::ptr()) };
-<<<<<<< HEAD
                 let isr = usart.isr().read();
                 Err(
                     if isr.pe().bit_is_set() {
@@ -278,14 +233,36 @@
                         usart.icr().write(|w| w.orecf().set_bit());
                         nb::Error::Other(Error::Overrun)
                     } else if isr.rxne().bit_is_set() {
-                        return Ok(usart.rdr().read().bits() as u8)
+                        return Ok(())
                     } else {
                         nb::Error::WouldBlock
                     }
                 )
-=======
-                self.data_ready().map(|_| usart.rdr.read().bits() as u8)
->>>>>>> 116e6d6d
+            }
+        }
+
+        impl<Pin> Rx<$USARTX, Pin, DMA> {
+            pub fn disable_dma(self) -> Rx<$USARTX, Pin, NoDMA> {
+                // NOTE(unsafe) critical section prevents races
+                interrupt::free(|_| unsafe {
+                    let cr3 = &(*$USARTX::ptr()).cr3();
+                    cr3.modify(|_, w| w.dmar().clear_bit());
+                });
+
+                Rx {
+                    pin: self.pin,
+                    _usart: PhantomData,
+                    _dma: PhantomData,
+                }
+            }
+        }
+
+        impl<Pin> embedded_hal_old::serial::Read<u8> for Rx<$USARTX, Pin, NoDMA> {
+            type Error = Error;
+
+            fn read(&mut self) -> nb::Result<u8, Error> {
+                let usart = unsafe { &(*$USARTX::ptr()) };
+                self.data_ready().map(|_| usart.rdr().read().bits() as u8)
             }
         }
 
@@ -396,7 +373,7 @@
         impl<Pin> WriteReady for Tx<$USARTX, Pin, NoDMA> {
             fn write_ready(&mut self) -> Result<bool, Self::Error> {
                 let usart = unsafe { &(*$USARTX::ptr()) };
-                Ok(usart.isr.read().txe().bit_is_set())
+                Ok(usart.isr().read().txe().bit_is_set())
             }
         }
         // writes until fifo (or tdr) is full
@@ -409,8 +386,8 @@
                 }
                 // can't know fifo capacity in advance
                 let count = buf.into_iter()
-                    .take_while(|_| usart.isr.read().txe().bit_is_set())
-                    .map(|b| usart.tdr.write(|w| unsafe { w.tdr().bits(*b as u16) }))
+                    .take_while(|_| usart.isr().read().txe().bit_is_set())
+                    .map(|b| usart.tdr().write(|w| unsafe { w.tdr().bits(*b as u16) }))
                     .count();
 
                 Ok(count)
@@ -442,7 +419,7 @@
                     core::hint::spin_loop()
                 }
                 while self.read_ready()? && count < buf.len() {
-                    buf[count] = usart.rdr.read().bits() as u8;
+                    buf[count] = usart.rdr().read().bits() as u8;
                     count += 1
                 }
                 Ok(count)
